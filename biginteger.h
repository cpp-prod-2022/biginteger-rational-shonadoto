--- conflicted
+++ resolved
@@ -1,8 +1,4 @@
 #pragma once
-<<<<<<< HEAD
-=======
-
->>>>>>> deed2af4
 #include <compare>
 #include <complex>
 #include <cstring>
@@ -765,4 +761,766 @@
   return ret;
 }
 
+#include <compare>
+#include <complex>
+#include <cstring>
+#include <exception>
+#include <iomanip>
+#include <iostream>
+#include <vector>
+
+class BigInteger {
+ private:
+  std::vector<int> digits_;
+  bool is_positive_;
+
+  static void fft(std::vector<std::complex<double>>&, bool);
+  static size_t reverseBits(size_t, size_t);
+  static size_t closestPower(size_t);
+  static size_t getBinPower(size_t);
+  std::vector<std::complex<double>> convertDigits() const;
+  void fixDigits();
+  BigInteger stupidMult(int) const;
+
+ public:
+  static const int BASE = 1'00;
+  static const int DEC_POW = 2;
+
+  BigInteger();
+  BigInteger(int number);
+  BigInteger(const BigInteger&);
+  explicit BigInteger(const std::string&);
+
+  BigInteger operator+();
+  BigInteger operator-();
+  BigInteger& operator++();
+  BigInteger operator++(int);
+  BigInteger& operator--();
+  BigInteger operator--(int);
+  friend void swap(BigInteger&, BigInteger&);
+  BigInteger& operator=(const BigInteger&);
+  friend BigInteger& operator+=(BigInteger&, const BigInteger&);
+  friend BigInteger& operator*=(BigInteger&, const BigInteger&);
+  friend BigInteger& operator/=(BigInteger&, const BigInteger&);
+
+  friend std::istream& operator>>(std::istream&, BigInteger&);
+  friend std::ostream& operator<<(std::ostream&, const BigInteger&);
+
+  std::string toString(bool) const;
+  const std::vector<int>& digits() const;
+  size_t digitsSize() const;
+  void changeSign();
+  bool isPositive() const;
+  bool isZero() const;
+  bool absCmp(const BigInteger&) const;
+  static BigInteger gcd(const BigInteger&, const BigInteger&);
+  void shiftBase(int);
+
+  explicit operator bool() const;
+};
+
+class Rational {
+ private:
+  BigInteger numerator_, denominator_;
+
+  void fixDividers();
+  bool isZero() const;
+
+ public:
+  Rational();
+  Rational(int, int);
+  Rational(const BigInteger&, const BigInteger&);
+  Rational(const Rational&);
+
+  void changeSign();
+  bool isPositive() const;
+  const BigInteger& numerator() const;
+  const BigInteger& denominator() const;
+
+  Rational operator+();
+  Rational operator-();
+  friend void swap(Rational&, Rational&);
+  Rational& operator=(const Rational&);
+  friend Rational& operator+=(Rational&, const Rational&);
+  friend Rational& operator-=(Rational&, const Rational&);
+  friend Rational& operator*=(Rational&, const Rational&);
+  friend Rational& operator/=(Rational&, const Rational&);
+
+  std::string toString() const;
+  std::string asDecimal(size_t) const;
+  explicit operator double() const;
+};
+
+BigInteger operator""_bi(const char* c_str) {
+  std::string s = c_str;
+  return BigInteger(s);
+}
+
+BigInteger operator""_bi(const char* c_str, size_t) {
+  return BigInteger(c_str);
+}
+
+size_t BigInteger::getBinPower(size_t number) {
+  for (size_t i = 0; i < INT32_WIDTH; ++i) {
+    if (static_cast<size_t>(1 << i) >= number) return i;
+  }
+  return INT32_WIDTH;
+}
+
+size_t BigInteger::reverseBits(size_t number, size_t size) {
+  for (size_t i = 0; i < size / 2; ++i) {
+    size_t get = static_cast<size_t>((1 << i) + (1 << (size - i - 1)));
+    get &= number;
+    get = ((get << (size - 2 * i - 1)) & (1 << (size - i - 1))) +
+          ((get >> (size - 2 * i - 1)) & (1 << i));
+    number ^= number & static_cast<size_t>(((1 << i) + (1 << (size - i - 1))));
+    number |= get;
+  }
+  return number;
+}
+
+size_t BigInteger::closestPower(size_t number) {
+  for (size_t i = 0; i < INT32_WIDTH; ++i) {
+    if (static_cast<size_t>(1 << i) >= number) return (1 << i);
+  }
+  return INT32_WIDTH;
+}
+
+std::vector<std::complex<double>> BigInteger::convertDigits() const {
+  std::vector<std::complex<double>> complex(digitsSize());
+  for (size_t index = 0; index < digitsSize(); ++index) {
+    complex[index] = digits_[index];
+  }
+  size_t closest_power = BigInteger::closestPower(complex.size());
+  while (complex.size() != closest_power) {
+    complex.push_back(0.0);
+  }
+  return complex;
+}
+
+void BigInteger::fft(std::vector<std::complex<double>>& coeffs,
+                     bool reverse = false) {
+  size_t size = coeffs.size();
+
+  std::complex<double> quark =
+      std::polar(1.0, 2 * M_PI / static_cast<double>(size));
+  if (reverse) {
+    quark = std::complex<double>(1.0) / quark;
+  }
+  if (size == 1) {
+    return;
+  }
+
+  for (size_t i = 0; i < size; ++i) {
+    size_t reversed_i = reverseBits(i, getBinPower(size));
+    if (i < reversed_i) std::swap(coeffs[i], coeffs[reversed_i]);
+  }
+  size_t end = size;
+  for (size_t step = 2; step <= size; step *= 2) {
+    std::complex<double> current_quark = quark;
+    for (size_t i = size; i > step; i /= 2) current_quark *= current_quark;
+    for (size_t start = 0; start != end; start += step) {
+      size_t middle = start + step / 2;
+      std::complex<double> quark_degree = 1.0;
+      for (size_t left = start, right = middle; left != middle;
+           left++, right++) {
+        std::complex<double> first = coeffs[left];
+        std::complex<double> second = coeffs[right] * quark_degree;
+        coeffs[left] = first + second;
+        coeffs[right] = first - second;
+        quark_degree *= current_quark;
+      }
+    }
+  }
+  if (reverse) {
+    for (size_t i = 0; i < size; ++i) coeffs[i] /= static_cast<double>(size);
+  }
+}
+
+BigInteger::BigInteger()
+    : digits_(std::vector<int>(1, 0)), is_positive_(true) {}
+BigInteger::BigInteger(int number)
+    : digits_(std::vector<int>(1, std::abs(number))),
+      is_positive_(number >= 0) {
+  fixDigits();
+}
+BigInteger::BigInteger(const BigInteger& other)
+    : digits_(std::vector<int>(other.digits_)),
+      is_positive_(other.is_positive_) {}
+
+BigInteger::BigInteger(const std::string& inp_str)
+    : digits_(std::vector<int>()), is_positive_(true) {
+  std::string buf(DEC_POW, '0');
+  std::string str = inp_str;
+  buf[DEC_POW] = 0;
+  size_t index = 0;
+  if (str[index] == '-') {
+    is_positive_ = false;
+    ++index;
+  } else if (str[index] == '+') {
+    is_positive_ = true;
+    ++index;
+  }
+  std::reverse(str.begin() + static_cast<int>(index), str.end());
+
+  while (index < str.size()) {
+    size_t buf_index = 0;
+    std::fill(buf.begin(), buf.end(), '0');
+    while (index < str.size() && buf_index < buf.size()) {
+      buf[buf_index] = str[index];
+      ++index;
+      ++buf_index;
+    }
+    buf[buf_index] = 0;
+    std::reverse(buf.begin(), buf.begin() + static_cast<int>(buf_index));
+    digits_.push_back(std::stoi(buf));
+    buf_index = 0;
+  }
+  fixDigits();
+}
+
+const std::vector<int>& BigInteger::digits() const { return digits_; }
+
+size_t BigInteger::digitsSize() const { return digits_.size(); }
+
+void BigInteger::changeSign() {
+  is_positive_ = !is_positive_;
+  if (isZero()) is_positive_ = true;
+}
+
+bool BigInteger::isPositive() const { return is_positive_; }
+
+bool BigInteger::isZero() const {
+  return digits_.size() == 1 && digits_[0] == 0;
+}
+
+BigInteger abs(const BigInteger& arg) {
+  BigInteger tmp = arg;
+  if (!arg.isPositive()) tmp.changeSign();
+  return tmp;
+}
+
+void BigInteger::shiftBase(int shift_size) {
+  if (shift_size >= 0) {
+    BigInteger shift;
+    shift.digits_.resize(static_cast<size_t>(shift_size + 1), 0);
+    *(shift.digits_.end() - 1) = 1;
+    *this *= shift;
+    return;
+  }
+  if (std::abs(shift_size) >= static_cast<int>(digitsSize())) {
+    digits_.resize(1, 1);
+  } else {
+    std::reverse(digits_.begin(), digits_.end());
+    digits_.resize(digitsSize() + static_cast<size_t>(shift_size));
+    std::reverse(digits_.begin(), digits_.end());
+  }
+}
+
+BigInteger::operator bool() const { return !isZero(); }
+
+void BigInteger::fixDigits() {
+  // fix leading zeros
+  while (digitsSize() > 1 && digits_[digitsSize() - 1] == 0) {
+    digits_.pop_back();
+  }
+
+  // change sign
+  if (*(digits_.rbegin()) < 0) {
+    is_positive_ = !is_positive_;
+    for (size_t index = 0; index < digitsSize(); ++index) {
+      digits_[index] = -digits_[index];
+    }
+  }
+
+  // fix negatives
+  for (size_t index = digitsSize() - 1; index > 0; --index) {
+    if (digits_[index - 1] <= 0) {
+      int add = std::abs(digits_[index - 1]) / BASE + 1;
+      digits_[index] -= add;
+      digits_[index - 1] += add * BASE;
+    }
+  }
+
+  // fix big digits
+  int go = 0, stay = 0;
+  for (size_t index = 0; index < digitsSize(); ++index) {
+    digits_[index] += go;
+    stay = digits_[index] % BASE;
+    go = digits_[index] / BASE;
+    digits_[index] = stay;
+  }
+  while (go != 0) {
+    digits_.push_back(go % BASE);
+    go /= BASE;
+  }
+
+  // fix leading zeros
+  while (digitsSize() > 1 && digits_[digitsSize() - 1] == 0) {
+    digits_.pop_back();
+  }
+
+  if (digits_.size() == 1 && digits_[0] == 0) is_positive_ = true;
+}
+
+bool BigInteger::absCmp(const BigInteger& other) const {
+  if (digitsSize() > other.digitsSize()) return false;
+  if (digitsSize() < other.digitsSize()) return true;
+  for (size_t index = digitsSize(); index > 0; --index) {
+    if (digits()[index - 1] > other.digits()[index - 1]) return false;
+    if (digits()[index - 1] < other.digits()[index - 1]) return true;
+  }
+  return false;
+}
+
+void swap(BigInteger& lhs, BigInteger& rhs) {
+  std::swap(lhs.is_positive_, rhs.is_positive_);
+  std::swap(lhs.digits_, rhs.digits_);
+}
+
+BigInteger& BigInteger::operator=(const BigInteger& other) {
+  if (this == &other) return *this;
+  BigInteger tmp = other;
+  swap(*this, tmp);
+  return *this;
+}
+
+bool operator==(const BigInteger& lhs, const BigInteger& rhs) {
+  if (&lhs == &rhs) return true;
+  if (lhs.isZero() && rhs.isZero()) return true;
+  if (lhs.digitsSize() != rhs.digitsSize()) return false;
+  for (size_t index = 0; index < lhs.digitsSize(); ++index) {
+    if (lhs.digits()[index] != rhs.digits()[index]) return false;
+  }
+  if (lhs.isPositive() != rhs.isPositive()) return false;
+  return true;
+}
+
+// bool operator!=(const BigInteger& lhs, const BigInteger& rhs) {
+//   return !(lhs == rhs);
+// }
+
+auto operator<=>(const BigInteger& lhs, const BigInteger& rhs) {
+  if (!lhs.isPositive() && rhs.isPositive()) return std::weak_ordering::less;
+  if (lhs.isPositive() && !rhs.isPositive()) return std::weak_ordering::greater;
+  if (lhs == rhs) return std::weak_ordering::equivalent;
+  bool abs_less = lhs.absCmp(rhs);
+  if (lhs.isPositive() && rhs.isPositive())
+    return abs_less ? std::weak_ordering::less : std::weak_ordering::greater;
+  return abs_less ? std::weak_ordering::greater : std::weak_ordering ::less;
+}
+
+// bool operator<(const BigInteger& lhs, const BigInteger& rhs) {
+//   if (!lhs.isPositive() && rhs.isPositive()) return true;
+//   if (lhs.isPositive() && !rhs.isPositive()) return false;
+//   bool abs_less = lhs.absCmp(rhs);
+//   if (lhs.isPositive() && rhs.isPositive()) return abs_less ? true : false;
+//   return abs_less ? false : true;
+// }
+
+// bool operator>(const BigInteger& lhs, const BigInteger& rhs) {
+//   return rhs < lhs;
+// }
+
+// bool operator<=(const BigInteger& lhs, const BigInteger& rhs) {
+//   return !(rhs > lhs);
+// }
+
+// bool operator>=(const BigInteger& lhs, const BigInteger& rhs) {
+//   return !(lhs < rhs);
+// }
+
+BigInteger& operator+=(BigInteger& lhs, const BigInteger& rhs) {
+  // // std::cerr << "+=";
+  for (size_t i = 0; i < rhs.digitsSize(); ++i) {
+    if (lhs.digitsSize() == i) {
+      lhs.digits_.push_back(0);
+    }
+    lhs.digits_[i] += (lhs.is_positive_ == rhs.is_positive_ ? rhs.digits_[i]
+                                                            : -rhs.digits_[i]);
+  }
+  lhs.fixDigits();
+  return lhs;
+}
+
+BigInteger operator+(const BigInteger& lhs, const BigInteger& rhs) {
+  BigInteger tmp = lhs;
+  return tmp += rhs;
+}
+
+BigInteger& operator-=(BigInteger& lhs, const BigInteger& rhs) {
+  // // std::cerr << "-=";
+  lhs.changeSign();
+  lhs += rhs;
+  lhs.changeSign();
+  return lhs;
+}
+
+BigInteger operator-(const BigInteger& lhs, const BigInteger& rhs) {
+  BigInteger tmp = lhs;
+  return tmp -= rhs;
+}
+
+BigInteger BigInteger::operator+() { return *this; }
+BigInteger BigInteger::operator-() {
+  BigInteger tmp = *this;
+  tmp.changeSign();
+  return tmp;
+}
+
+BigInteger& BigInteger::operator++() {
+  digits_[0] += (is_positive_ ? 1 : -1);
+  if (digits_[0] >= static_cast<int>(BASE)) fixDigits();
+  return *this;
+}
+
+BigInteger BigInteger::operator++(int) {
+  BigInteger tmp = *this;
+  ++(*this);
+  return tmp;
+}
+
+BigInteger& BigInteger::operator--() {
+  digits_[0] -= (is_positive_ ? 1 : -1);
+  if (digits_[0] < 0) fixDigits();
+  return *this;
+}
+
+BigInteger BigInteger::operator--(int) {
+  BigInteger tmp = *this;
+  this->operator--();
+  return tmp;
+}
+
+BigInteger& operator*=(BigInteger& lhs, const BigInteger& rhs) {
+  // // std::cerr << "*=";
+  std::vector<std::complex<double>> left = lhs.convertDigits(),
+                                    right = rhs.convertDigits();
+  left.resize(std::max(left.size(), right.size()) * 2, 0.0);
+  right.resize(left.size(), 0.0);
+  BigInteger::fft(left);
+  BigInteger::fft(right);
+  for (size_t index = 0; index < left.size(); ++index) {
+    left[index] *= right[index];
+  }
+  BigInteger::fft(left, true);
+  lhs.digits_.resize(left.size());
+  long long digit = 0;
+  for (size_t index = 0; index < left.size(); ++index) {
+    digit += static_cast<long long>(std::floor(left[index].real() + 0.5));
+    lhs.digits_[index] = static_cast<int>(digit % BigInteger::BASE);
+    digit /= BigInteger::BASE;
+  }
+  if (digit) {
+    lhs.digits_.push_back(static_cast<int>(digit));
+  }
+
+  lhs.is_positive_ = !(lhs.is_positive_ ^ rhs.is_positive_);
+  lhs.fixDigits();
+  return lhs;
+}
+
+BigInteger operator*(const BigInteger& lhs, const BigInteger& rhs) {
+  BigInteger tmp = lhs;
+  tmp *= rhs;
+  return tmp;
+}
+
+std::string BigInteger::toString(bool leading_zeros = false) const {
+  // // std::cerr << "toString";
+  std::stringstream ss;
+  if (!is_positive_) ss << "-";
+  if (!leading_zeros)
+    ss << digits_[digits_.size() - 1];
+  else
+    ss << std::setw(DEC_POW) << std::setfill('0')
+       << digits_[digits_.size() - 1];
+  if (digits_.size() > 1)
+    for (size_t index = digits_.size() - 1; index > 0; --index) {
+      ss << std::setw(DEC_POW) << std::setfill('0') << digits_[index - 1];
+    }
+  return ss.str();
+}
+
+std::ostream& operator<<(std::ostream& os, const BigInteger& rhs) {
+  // // std::cerr << "<<";
+  os << rhs.toString();
+  return os;
+}
+
+std::istream& operator>>(std::istream& is, BigInteger& rhs) {
+  // // std::cerr << ">>";
+  std::string str;
+  is >> str;
+  rhs = BigInteger(str);
+  return is;
+}
+
+BigInteger BigInteger::stupidMult(int number) const {
+  BigInteger tmp = *this;
+  for (size_t i = 0; i < tmp.digitsSize(); ++i) tmp.digits_[i] *= number;
+  tmp.fixDigits();
+  return tmp;
+}
+
+BigInteger& operator/=(BigInteger& lhs, const BigInteger& rhs) {
+  // // std::cerr << "/=";
+  if (&lhs == &rhs) return lhs = 1;
+  if (lhs.absCmp(rhs)) return lhs = 0;
+  if (rhs.isZero()) {
+    throw "BigInteger: Division by zero.";
+  }
+  BigInteger calc;
+  BigInteger ans;
+  BigInteger shift;
+  bool l_sign = lhs.is_positive_, r_sign = rhs.is_positive_;
+  ans.digits_.resize(0);
+  shift.digits_.resize(lhs.digitsSize() - rhs.digitsSize() + 1, 0);
+
+  while (!lhs.absCmp(rhs)) {
+    calc.digits_.resize(rhs.digitsSize());
+    std::copy(lhs.digits_.begin() + static_cast<int>(lhs.digitsSize()) -
+                  static_cast<int>(calc.digitsSize()),
+              lhs.digits_.end(), calc.digits_.begin());
+    while (calc.absCmp(rhs)) {
+      calc.digits_.insert(
+          calc.digits_.begin(),
+          lhs.digits_[lhs.digitsSize() - calc.digitsSize() - 1]);
+    }
+
+    for (size_t i = 0;
+         i + lhs.digitsSize() + 2 < shift.digitsSize() + calc.digitsSize(); ++i)
+      ans.digits_.push_back(0);
+
+    int left = 0, right = BigInteger::BASE;
+    while (left + 1 < right) {
+      int mid = (left + right) / 2;
+      if (calc.absCmp(abs(rhs.stupidMult(mid))))
+        right = mid;
+      else
+        left = mid;
+    }
+    int digit = left;
+
+    shift.digits_.resize(lhs.digitsSize() - calc.digitsSize() + 1, 0);
+    BigInteger rhs_c;
+    rhs_c.digits_.resize(shift.digitsSize() - 1 + rhs.digitsSize(), 0);
+    std::copy(rhs.digits_.begin(), rhs.digits_.end(),
+              rhs_c.digits_.begin() + static_cast<int>(shift.digitsSize() - 1));
+    *(shift.digits_.end() - 1) = 1;
+
+    lhs -=
+        (l_sign ? abs(rhs_c.stupidMult(digit)) : -abs(rhs_c.stupidMult(digit)));
+    ans.digits_.push_back(digit);
+  }
+  std::reverse(ans.digits_.begin(), ans.digits_.end());
+  ans *= shift;
+  lhs.digits_ = ans.digits_;
+  lhs.is_positive_ = !(l_sign ^ r_sign);
+  lhs.fixDigits();
+  return lhs;
+}
+
+BigInteger operator/(const BigInteger& lhs, const BigInteger& rhs) {
+  BigInteger tmp = lhs;
+  tmp /= rhs;
+  return tmp;
+}
+
+BigInteger& operator%=(BigInteger& lhs, const BigInteger& rhs) {
+  return lhs = lhs - lhs / rhs * rhs;
+}
+
+BigInteger operator%(const BigInteger& lhs, const BigInteger& rhs) {
+  BigInteger tmp = lhs;
+  return tmp %= rhs;
+}
+
+Rational::Rational() : numerator_(0ll), denominator_(1ll) {}
+
+Rational::Rational(int numerator, int denominator = 1ll)
+    : numerator_(numerator), denominator_(denominator) {
+  fixDividers();
+}
+
+Rational::Rational(const BigInteger& numerator,
+                   const BigInteger& denominator = BigInteger(1ll))
+    : numerator_(numerator), denominator_(denominator) {
+  fixDividers();
+}
+
+Rational::Rational(const Rational& other)
+    : numerator_(other.numerator_), denominator_(other.denominator_) {}
+
+void Rational::changeSign() { numerator_.changeSign(); }
+
+bool Rational::isPositive() const { return numerator_.isPositive(); }
+
+const BigInteger& Rational::numerator() const { return numerator_; }
+
+const BigInteger& Rational::denominator() const { return denominator_; }
+
+BigInteger BigInteger::gcd(const BigInteger& lhs, const BigInteger& rhs) {
+  if (rhs.isZero()) return abs(lhs);
+  return gcd(abs(rhs), abs(lhs) % abs(rhs));
+}
+
+void Rational::fixDividers() {
+  if (denominator_.isZero()) throw "Rational: Division by zero.";
+  bool is_positive = true;
+  if (!numerator_.isPositive()) {
+    is_positive ^= !numerator_.isPositive();
+    numerator_.changeSign();
+  }
+  if (!denominator_.isPositive()) {
+    is_positive ^= !denominator_.isPositive();
+    denominator_.changeSign();
+  }
+  BigInteger gcd = BigInteger::gcd(numerator_, denominator_);
+  numerator_ /= gcd;
+  denominator_ /= gcd;
+  if (numerator_.isPositive() != is_positive) numerator_.changeSign();
+}
+
+Rational Rational::operator+() { return *this; }
+Rational Rational::operator-() {
+  Rational tmp = *this;
+  tmp.changeSign();
+  return tmp;
+}
+
+void swap(Rational& lhs, Rational& rhs) {
+  swap(lhs.numerator_, rhs.numerator_);
+  swap(lhs.denominator_, rhs.denominator_);
+}
+
+Rational& Rational::operator=(const Rational& other) {
+  // std::cerr << toString() << " = " << other.toString() << "\n";
+  Rational tmp = other;
+  swap(*this, tmp);
+  return *this;
+}
+
+Rational& operator+=(Rational& lhs, const Rational& rhs) {
+  // std::cerr << lhs.toString() << " += " << rhs.toString() << "\n";
+  lhs.numerator_ =
+      lhs.numerator_ * rhs.denominator_ + rhs.numerator_ * lhs.denominator_;
+  lhs.denominator_ *= rhs.denominator_;
+  lhs.fixDividers();
+  return lhs;
+}
+
+Rational operator+(const Rational& lhs, const Rational& rhs) {
+  // // std::cerr << lhs.toString() << " + " << rhs.toString() << "\n";
+  Rational tmp = lhs;
+  tmp += rhs;
+  return tmp;
+}
+
+Rational& operator-=(Rational& lhs, const Rational& rhs) {
+  // // std::cerr << lhs.toString() << " -= " << rhs.toString() << "\n";
+  lhs.numerator_ =
+      lhs.numerator_ * rhs.denominator_ - rhs.numerator_ * lhs.denominator_;
+  lhs.denominator_ *= rhs.denominator_;
+  lhs.fixDividers();
+  return lhs;
+}
+
+Rational operator-(const Rational& lhs, const Rational& rhs) {
+  // // std::cerr << lhs.toString() << " - " << rhs.toString() << "\n";
+  Rational tmp = lhs;
+  return tmp -= rhs;
+}
+
+Rational& operator*=(Rational& lhs, const Rational& rhs) {
+  // // std::cerr << "*=\n";
+  lhs.numerator_ *= rhs.numerator_;
+  lhs.denominator_ *= rhs.denominator_;
+  lhs.fixDividers();
+  return lhs;
+}
+
+Rational operator*(const Rational& lhs, const Rational& rhs) {
+  // // std::cerr << lhs.toString() << " *= " << rhs.toString() << "\n";
+  Rational tmp = lhs;
+  return tmp *= rhs;
+}
+
+Rational& operator/=(Rational& lhs, const Rational& rhs) {
+  // std::cerr << lhs.toString() << " /= " << rhs.toString() << "\n";
+  if (&lhs == &rhs) return lhs = 1;
+  lhs.numerator_ *= rhs.denominator_;
+  lhs.denominator_ *= rhs.numerator_;
+  lhs.fixDividers();
+  return lhs;
+}
+
+Rational operator/(const Rational& lhs, const Rational& rhs) {
+  // std::cerr << lhs.toString() << " / " << rhs.toString() << "\n";
+  Rational tmp = lhs;
+  return tmp /= rhs;
+}
+
+bool operator==(const Rational& lhs, const Rational& rhs) {
+  // std::cerr << lhs.toString() << " == " << rhs.toString() << "\n";
+
+  return lhs.numerator() == rhs.numerator() &&
+         lhs.denominator() == rhs.denominator();
+}
+
+// bool operator!=(const Rational& lhs, const Rational& rhs) {
+//   return !(lhs == rhs);
+// }
+
+auto operator<=>(const Rational& lhs, const Rational& rhs) {
+  // std::cerr << lhs.toString() << " <=> " << rhs.toString() << "\n";
+
+  return (lhs.numerator() * rhs.denominator()) <=>
+         (rhs.numerator() * lhs.denominator());
+}
+
+// bool operator<(const Rational& lhs, const Rational& rhs) {
+//   return (lhs.numerator() * rhs.denominator()) <
+//          (rhs.numerator() * lhs.denominator());
+// }
+
+// bool operator>(const Rational& lhs, const Rational& rhs) { return rhs < lhs;
+// }
+
+// bool operator<=(const Rational& lhs, const Rational& rhs) {
+//   return !(lhs > rhs);
+// }
+
+// bool operator>=(const Rational& lhs, const Rational& rhs) {
+//   return !(lhs < rhs);
+// }
+
+std::string Rational::toString() const {
+  return numerator_.toString() +
+         (denominator_ != BigInteger(1ll) ? "/" + denominator_.toString() : "");
+}
+
+std::string Rational::asDecimal(size_t precision) const {
+  // std::cerr << toString() << " asDecimal\n";
+  if (numerator_.isZero()) return "0." + std::string(precision, '0');
+  std::string ret = "";
+  BigInteger part = abs(numerator_) / denominator_;
+  if (!numerator_.isPositive()) ret += "-";
+  ret += part.toString();
+
+  part = abs(numerator_) % denominator_;
+  part.shiftBase(2 * static_cast<int>(precision) / BigInteger::DEC_POW);
+  part /= denominator_;
+  std::string parts = part.toString(true);
+  std::string fract(
+      2 * precision / BigInteger::DEC_POW * BigInteger::DEC_POW - parts.size(),
+      '0');
+  fract += parts;
+  fract.resize(precision + 1, '0');
+  if (fract[fract.size() - 1] >= '5') fract[fract.size() - 2] += 1;
+  fract.pop_back();
+  ret += "." + fract;
+  return ret;
+}
+
 Rational::operator double() const { return std::stod(asDecimal(40)); }